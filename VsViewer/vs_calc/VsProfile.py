from io import BytesIO
<<<<<<< HEAD
=======
from typing import Dict
>>>>>>> afb6ad98

import numpy as np
import pandas as pd

from .CPT import CPT
from .SPT import SPT
from .utils import convert_to_midpoint
from .spt_vs_correlations import SPT_CORRELATIONS
from .cpt_vs_correlations import CPT_CORRELATIONS

# Coefficients from the Boore et al. (2011) paper for conversion from VsZ to Vs30
VS30_COEFFS = np.array(
    [
        [0.2046, 1.318, -0.1174, 0.119],
        [-0.06072, 1.482, -0.1423, 0.111],
        [-0.2744, 1.607, -0.1600, 0.103],
        [-0.3723, 1.649, -0.1634, 0.097],
        [-0.4941, 1.707, -0.1692, 0.090],
        [-0.5438, 1.715, -0.1667, 0.084],
        [-0.6006, 1.727, -0.1649, 0.078],
        [-0.6082, 1.707, -0.1576, 0.072],
        [-0.6322, 1.698, -0.1524, 0.067],
        [-0.6118, 1.659, -0.1421, 0.062],
        [-0.5780, 1.611, -0.1303, 0.056],
        [-0.5430, 1.565, -0.1193, 0.052],
        [-0.5282, 1.535, -0.1115, 0.047],
        [-0.4960, 1.494, -0.1020, 0.043],
        [-0.4552, 1.447, -0.09156, 0.038],
        [-0.4059, 1.396, -0.08064, 0.035],
        [-0.3827, 1.365, -0.07338, 0.030],
        [-0.3531, 1.331, -0.06585, 0.027],
        [-0.3158, 1.291, -0.05751, 0.023],
        [-0.2736, 1.250, -0.04896, 0.019],
        [-0.2227, 1.202, -0.03943, 0.016],
        [-0.1768, 1.159, -0.03087, 0.013],
        [-0.1349, 1.120, -0.02310, 0.009],
        [-0.09038, 1.080, -0.01527, 0.006],
        [-0.04612, 1.040, -0.007618, 0.003],
    ]
)


class VsProfile:
    """
    Contains the data for a Vs Profile
    """

    def __init__(
        self,
        name: str,
        correlation: str,
        vs: np.ndarray,
        vs_sd: np.ndarray,
        depth: np.ndarray,
    ):
        self.name = name
        self.correlation = correlation
        # Ensures the max depth does not go below 30m
        # Also cut to the highest int depth
        self.max_depth = min(int(depth[-1]), 30)
        # Ensures that the VsZ calculation will be done using the highest int depth
        # for correlations to Vs30
        int_depth_mask = depth <= self.max_depth
        self.vs = vs[int_depth_mask]
        self.vs_sd = vs_sd[int_depth_mask]
        self.depth = depth[int_depth_mask]
        self.info = {
            "z_min": depth[0],
            "z_max": depth[-1],
            "z_spread": depth[-1] - depth[0],
            "removed_rows": np.where(int_depth_mask == False)[0].tolist(),
        }

        # VsZ and Vs30 info init for lazy loading
        self._vsz = None
        self._vs30 = None
        self._vs30_sd = None

    @staticmethod
    def from_byte_stream(name: str, stream: bytes):
        """
        Creates a VsProfile from a file stream
        """
        csv_data = pd.read_csv(BytesIO(stream))
        return VsProfile(
            name,
            "",
            np.asarray(csv_data["Vs"]),
            np.asarray(csv_data["Vs_SD"]),
            np.asarray(csv_data["Depth"]),
        )

    @staticmethod
    def from_cpt(cpt: CPT, correlation: str):
        """
        Creates a VsProfile from a CPT and correlation
        """
        # Check Correlation string
        if correlation not in CPT_CORRELATIONS.keys():
            raise KeyError(
                f"{correlation} not found in set of correlations {CPT_CORRELATIONS.keys()}"
            )
        vs, vs_sd = CPT_CORRELATIONS[correlation](cpt)
        return VsProfile(
            cpt.name, correlation, vs.squeeze(), vs_sd.squeeze(), cpt.depth
        )

    @staticmethod
    def from_spt(spt: SPT, correlation: str):
        """
        Creates a VsProfile from an SPT and correlation
        """
        # Check Correlation string
        if correlation not in SPT_CORRELATIONS.keys():
            raise KeyError(
                f"{correlation} not found in set of correlations {SPT_CORRELATIONS.keys()}"
            )
        vs, vs_sd = SPT_CORRELATIONS[correlation](spt)
        return VsProfile(
            spt.name, correlation, vs.squeeze(), vs_sd.squeeze(), spt.depth
        )

    @staticmethod
    def from_json(json: Dict):
        """
        Creates a VsProfile from a json dictionary string
        """
        return VsProfile(
            json["name"],
            json["correlation"],
            np.asarray(json["vs"]),
            np.asarray(json["vs_sd"]),
            np.asarray(json["depth"]),
        )

    def to_json(self):
        """
        Creates a json response dictionary from the VsProfile
        """
        return {
            "name": self.name,
            "correlation": self.correlation,
            "max_depth": self.max_depth,
            "vs": self.vs.tolist(),
            "vs_sd": self.vs_sd.tolist(),
            "depth": self.depth.tolist(),
            "info": self.info,
            "vsz": self._vsz,
            "vs30": self._vs30,
            "vs30_sd": self._vs30_sd,
        }

    @property
    def vsz(self):
        """
        Gets the VsZ value and computes the value if not set
        """
        if self._vsz is None:
            self._vsz = self.calc_vsz()
        return self._vsz

    @property
    def vs30(self):
        """
        Gets the Vs30 value and computes the value if not set
        Will grab value from VsZ if max depth is 30m already
        then no conversion is needed
        """
        if self._vs30 is None:
            self._vs30, self._vs30_sd = self.calc_vs30()
        return self._vs30

    @property
    def vs30_sd(self):
        """
        Gets the Vs30 Standard Deviation value and computes the value if not set
        Will grab value from VsZ if max depth is 30m already
        then no conversion is needed
        """
        if self._vs30_sd is None:
            self._vs30, self._vs30_sd = self.calc_vs30()
        return self._vs30_sd

    def calc_vsz(self):
        """
        Calculates the average Vs at the max Z depth for the given VsProfile
        """
        vs_midpoint, depth_midpoint = convert_to_midpoint(self.vs, self.depth)
        time = 0
        for ix in range(1, len(vs_midpoint), 2):
            change_in_z = depth_midpoint[ix] - depth_midpoint[ix - 1]
            time += change_in_z / vs_midpoint[ix]
        return self.max_depth / time

    def calc_vs30(self):
        """
        Calculates Vs30 and Vs30_sd for the given VsProfile based on VsZ and max depth
        By Boore et al. (2011)
        """
        if self.max_depth == 30:
            # Set Vs30 to VsZ as Z is 30
            vs30, vs30_sd = self.vsz, 0
        else:
            # Get Coeffs from max depth
            max_depth = int(self.max_depth)
            index = max_depth - 5
            if index < 0:
                raise IndexError("VsProfile is not deep enough")
            C0, C1, C2, SD = VS30_COEFFS[index]

            # Compute Vs30 and Vs30_sd
            vs30 = 10 ** (C0 + C1 * np.log10(self.vsz) + C2 * (np.log10(self.vsz)) ** 2)
            log_vsz = np.log(self.vsz)
            d_vs30 = (
                C1 * 10 ** (C1 * np.log10(log_vsz))
                + 2 * C2 * np.log10(log_vsz) * 10 ** (C2 * np.log10(log_vsz) ** 2)
            ) / log_vsz
            vs30_sd = np.sqrt(SD**2 + (d_vs30**2))

        return vs30, vs30_sd


VS_PROFILE_CORRELATIONS = {"boore_2011": "boore_2011"}<|MERGE_RESOLUTION|>--- conflicted
+++ resolved
@@ -1,8 +1,5 @@
 from io import BytesIO
-<<<<<<< HEAD
-=======
 from typing import Dict
->>>>>>> afb6ad98
 
 import numpy as np
 import pandas as pd
