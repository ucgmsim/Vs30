import React, { memo, useState, useContext, useEffect } from "react";
import Select from "react-select";
import Papa from "papaparse";

import { GlobalContext } from "context";
import * as CONSTANTS from "Constants";

import "assets/vsProfile.css";
import {
  WeightTable,
  VsProfilePreviewPlot,
  VsProfileTable,
} from "components";

const VsProfile = () => {
  const {
    vsProfileData,
    setVsProfileData,
    vsProfileMidpointData,
    setVsProfileMidpointData,
<<<<<<< HEAD
=======
    vsProfileWeights,
    setVsProfileWeights,
    setVsProfileResults,
>>>>>>> afb6ad98
  } = useContext(GlobalContext);

  // VsProfile Table
  const [vsProfileInfo, setVsProfileInfo] = useState(null);
  const [vsProfileTableData, setVsProfileTableData] = useState({});
  const [selectedVsProfileTable, setSelectedVsProfileTable] = useState(null);
  const [selectedVsProfileTableData, setSelectedVsProfileTableData] = useState(null);
  // VsProfile Plot
  const [selectedVsProfilePlot, setSelectedVsProfilePlot] = useState(null);
  const [vsProfilePlotData, setVsProfilePlotData] = useState({});
  // Form variables
  const [file, setFile] = useState("");
  const [vsProfileName, setVsProfileName] = useState("");
  const [VsProfileOptions, setVsProfileOptions] = useState([]);
<<<<<<< HEAD
  const [VsProfileWeights, setVsProfileWeights] = useState({});
=======
>>>>>>> afb6ad98
  const [loading, setLoading] = useState(false);
  const [canSet, setCanSet] = useState(false);

  // Set the VsProfile Weights
  useEffect(() => {
    if (VsProfileOptions.length > 0) {
      let tempVsWeights = {};
      VsProfileOptions.forEach((entry) => {
        tempVsWeights[entry["label"]] = 1 / VsProfileOptions.length;
      });
      setVsProfileWeights(tempVsWeights);
      setCanSet(true);
    } else {
      setCanSet(false);
    }
  }, [VsProfileOptions]);

  const sendProcessRequest = async () => {
    setLoading(true);
    const formData = new FormData();
    formData.append(file.name, file);
    formData.append(
      file.name + "_formData",
      JSON.stringify({
        vsProfileName: vsProfileName,
      })
    );
    await fetch(CONSTANTS.VS_API_URL + CONSTANTS.VS_PROFILE_CREATE_ENDPOINT, {
      method: "POST",
      body: formData,
    }).then(async (response) => {
      const responseData = await response.json();
      // Add to VsProfile Select Dropdown and VsProfile Data
      let tempOptions = [];
      let tempVsData = vsProfileData;
      for (const sptOption of VsProfileOptions) {
        tempOptions.push({
          value: sptOption["value"],
          label: sptOption["label"],
        });
      }
      for (const key of Object.keys(responseData)) {
        tempOptions.push({
          value: responseData[key],
          label: responseData[key]["name"],
        });
        tempVsData[key] = responseData[key];
      }
      setVsProfileOptions(tempOptions);
      setVsProfileData(tempVsData);
    });
    // Set Table Data
    let tempVsTableData = vsProfileTableData;
    Papa.parse(file, {
      header: true,
      skipEmptyLines: true,
      complete: function (results) {
        tempVsTableData[vsProfileName] = results.data;
      },
    });
    setVsProfileTableData(tempVsTableData);
    setLoading(false);
  };

  const sendVsProfileMidpointRequest = async (vsProfileToSend) => {
    await fetch(CONSTANTS.VS_API_URL + CONSTANTS.VS_PROFILE_MIDPOINT_ENDPOINT, {
      method: "POST",
      headers: { "Content-Type": "application/json" },
      body: JSON.stringify(vsProfileToSend),
    }).then(async (response) => {
      const responseData = await response.json();
      // Add to MidpointData
      let tempMidpointData = vsProfileMidpointData;
      for (const key of Object.keys(responseData)) {
        tempMidpointData[key] = responseData[key];
      }
      setVsProfileMidpointData(tempMidpointData);
    });
  };

  const changeVsProfileSelection = async (entries) => {
    // Gather Midpoint data
    let VsProfilesToSend = [];
    let VsProfileLabels = [];
    entries.forEach((entry) => {
      VsProfileLabels.push(entry["label"]);
      if (!vsProfileMidpointData.hasOwnProperty(entry["label"])) {
        VsProfilesToSend.push(entry["value"]);
      }
    });
    if (VsProfilesToSend.length !== 0) {
      await sendVsProfileMidpointRequest(VsProfilesToSend);
    }
    let tempPlotData = {};
    // Create VsProfile Plot Data
    VsProfileLabels.forEach((name) => {
      tempPlotData[name] = vsProfileMidpointData[name];
    });
    setVsProfilePlotData(tempPlotData);
    setSelectedVsProfilePlot(entries);
  };

  const onSelectVsProfileTable = (e) => {
    setSelectedVsProfileTable(e);
    setSelectedVsProfileTableData(vsProfileTableData[e["label"]]);
    setVsProfileInfo(vsProfileData[e["label"]]["info"]);
  };

  const onSetFile = (e) => {
    setFile(e);
    setVsProfileName(e.name.split(".")[0]);
  };

  const checkWeights = () => {
<<<<<<< HEAD
    console.log("Checking Weights");
    // Will add functionality when Results page is started
  };

  // Change the SPT Weights
  const changeSPTWeights = (newWeights) => {
=======
    // TODO error checking
    setVsProfileResults(vsProfileData);
  };

  // Change the vsProfile Weights
  const changeVsProfileWeights = (newWeights) => {
>>>>>>> afb6ad98
    setVsProfileWeights(newWeights);
  };

  return (
    <div>
      <div className="row three-column-row center-elm vs-top">
        <div className="col-1 center-elm">
          <div className="outline add-vs">
            <div className="form-section-title">Upload VsProfile</div>
            <input
              className="vs-file-input"
              type="file"
              onChange={(e) => onSetFile(e.target.files[0])}
            />
            <div className="form-label">VsProfile Name</div>
            <div className="stretch">
              <input
                className="text-input"
                value={vsProfileName}
                onChange={(e) => setVsProfileName(e.target.value)}
              />
            </div>
            <button
              disabled={loading}
              className="form btn btn-primary add-vs-btn"
              onClick={() => sendProcessRequest()}
            >
              Add VsProfile
            </button>
          </div>
          <div className="vs-weight-title">VsProfile Weights</div>
          <div className="outline center-elm vs-weights">
            <div className="vs-weight-area">
<<<<<<< HEAD
              {Object.keys(VsProfileWeights).length > 0 && (
              <WeightTable
                weights={VsProfileWeights}
                setFunction={changeSPTWeights}
=======
              {Object.keys(vsProfileWeights).length > 0 && (
              <WeightTable
                weights={vsProfileWeights}
                setFunction={changeVsProfileWeights}
>>>>>>> afb6ad98
              />
              )}
            </div>
            <button
            disabled={!canSet}
            className="preview-btn btn btn-primary"
            onClick={() => checkWeights()}
          >
            Set Weights
          </button>
          </div>
        </div>
        <div className="col-2 center-elm vs-table-section">
          <div className="center-elm">
            <div className="vs-table-title">VsProfile Table</div>
            <Select
              className="select-box"
              placeholder="Select your VsProfile's"
              options={VsProfileOptions}
              isDisabled={VsProfileOptions.length === 0}
              value={selectedVsProfileTable}
              onChange={(e) => onSelectVsProfileTable(e)}
            ></Select>
          </div>
          <div className="outline vs-table">
            {Object.keys(vsProfileData).length > 0 && selectedVsProfileTable !== null && (
              <VsProfileTable vsProfileData={selectedVsProfileTableData} vsProfileInfo={vsProfileInfo} />
            )}
          </div>
        </div>
        <div className="col-3 center-elm vs-plot-section">
          <div className="center-elm">
            <div className="vs-plot-title">VsProfile Plot</div>
            <Select
              className="vs-select"
              placeholder="Select your VsProfile's"
              isMulti={true}
              options={VsProfileOptions}
              isDisabled={VsProfileOptions.length === 0}
              value={selectedVsProfilePlot}
              onChange={(e) => changeVsProfileSelection(e)}
            ></Select>
          </div>
          <div className="outline vs-plot">
            {Object.keys(vsProfilePlotData).length > 0 && (
              <VsProfilePreviewPlot className="vs-plot" vsProfilePlotData={vsProfilePlotData} />
            )}
          </div>
        </div>
      </div>
    </div>
  );
};

export default memo(VsProfile);<|MERGE_RESOLUTION|>--- conflicted
+++ resolved
@@ -18,12 +18,9 @@
     setVsProfileData,
     vsProfileMidpointData,
     setVsProfileMidpointData,
-<<<<<<< HEAD
-=======
     vsProfileWeights,
     setVsProfileWeights,
     setVsProfileResults,
->>>>>>> afb6ad98
   } = useContext(GlobalContext);
 
   // VsProfile Table
@@ -38,10 +35,6 @@
   const [file, setFile] = useState("");
   const [vsProfileName, setVsProfileName] = useState("");
   const [VsProfileOptions, setVsProfileOptions] = useState([]);
-<<<<<<< HEAD
-  const [VsProfileWeights, setVsProfileWeights] = useState({});
-=======
->>>>>>> afb6ad98
   const [loading, setLoading] = useState(false);
   const [canSet, setCanSet] = useState(false);
 
@@ -156,21 +149,12 @@
   };
 
   const checkWeights = () => {
-<<<<<<< HEAD
-    console.log("Checking Weights");
-    // Will add functionality when Results page is started
-  };
-
-  // Change the SPT Weights
-  const changeSPTWeights = (newWeights) => {
-=======
     // TODO error checking
     setVsProfileResults(vsProfileData);
   };
 
   // Change the vsProfile Weights
   const changeVsProfileWeights = (newWeights) => {
->>>>>>> afb6ad98
     setVsProfileWeights(newWeights);
   };
 
@@ -204,17 +188,10 @@
           <div className="vs-weight-title">VsProfile Weights</div>
           <div className="outline center-elm vs-weights">
             <div className="vs-weight-area">
-<<<<<<< HEAD
-              {Object.keys(VsProfileWeights).length > 0 && (
-              <WeightTable
-                weights={VsProfileWeights}
-                setFunction={changeSPTWeights}
-=======
               {Object.keys(vsProfileWeights).length > 0 && (
               <WeightTable
                 weights={vsProfileWeights}
                 setFunction={changeVsProfileWeights}
->>>>>>> afb6ad98
               />
               )}
             </div>
