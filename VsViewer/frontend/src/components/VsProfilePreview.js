--- conflicted
+++ resolved
@@ -1,4 +1,4 @@
-import React, { memo, useState, useEffect } from "react";
+import React, { memo, useState } from "react";
 
 import Plot from "react-plotly.js";
 
@@ -10,15 +10,12 @@
   const [checked, setChecked] = useState(false);
 
   useEffect(() => {
-<<<<<<< HEAD
     if (Object.keys(average).length > 0) {
       updatePlotData(checked);
     }
   }, [average]);
 
   const updatePlotData = (hideSD) => {
-=======
->>>>>>> 92657a63
     let tempVsArr = [];
     let colourCounter = 0;
     for (const name of Object.keys(vsProfilePlotData)) {
@@ -105,9 +102,8 @@
       }
     }
     setVsArr(tempVsArr);
-  }, [hideSD]);
+  };
 
-<<<<<<< HEAD
   const onCheckChange = (newValue) => {
     setChecked(newValue);
     updatePlotData(newValue);
@@ -117,30 +113,16 @@
     if (VsArr.length === 0) {
       updatePlotData(false);
     }
-=======
-  const onCheckChange = (e) => {
-    console.log("Here");
-    setHideSD(true);
-  };
-
-  if (Object.keys(vsProfilePlotData).length > 0) {
->>>>>>> 92657a63
     return (
       <div className="check-plot-height">
         <label className="hide-sd">
-          Hide SD {hideSD}
+          Hide SD
           <input
             className="hide-sd-check"
             type="checkbox"
-<<<<<<< HEAD
             onChange={(e) => onCheckChange(e.target.checked)}
-=======
-            value={hideSD}
-            onChange={(e) => onCheckChange(e)}
->>>>>>> 92657a63
           />
         </label>
-        <label></label>
         <Plot
           className={"vs-profile-preview-plot"}
           data={VsArr}
