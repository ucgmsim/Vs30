--- conflicted
+++ resolved
@@ -4,15 +4,12 @@
 
 from vs_api import server, utils
 from vs_api import constants as const
-<<<<<<< HEAD
-from VsViewer.vs_calc.SPT import SPT
-from VsViewer.vs_calc.VsProfile import VsProfile
-from VsViewer.vs_calc.utils import convert_to_midpoint
-from VsViewer.vs_calc.calc_weightings import calc_average_vs_midpoint
-=======
 from vs_calc.SPT import SPT
 from vs_calc.utils import convert_to_midpoint
->>>>>>> e8e52f25
+from vs_calc.SPT import SPT
+from vs_calc.VsProfile import VsProfile
+from vs_calc.utils import convert_to_midpoint
+from vs_calc.calc_weightings import calc_average_vs_midpoint
 
 
 @server.app.route(const.CPT_MIDPOINT_ENDPOINT, methods=["POST"])
@@ -66,13 +63,8 @@
         )
         vs_profile_name = (
             vs_profile_data["name"]
-<<<<<<< HEAD
             if vs_profile_data["vs_correlation"] is None
             else f"{vs_profile_data['name']}_{vs_profile_data['vs_correlation']}"
-=======
-            if vs_profile_data["correlation"] == ""
-            else f"{vs_profile_data['name']}_{vs_profile_data['correlation']}"
->>>>>>> e8e52f25
         )
         vs_profile_dict[vs_profile_name] = {
             "Depth": depth,
